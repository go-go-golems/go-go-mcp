# Agent Guidelines for go-go-mcp

## Build Commands
- Run a binary in XXX/YYY/FOOO: `go run ./XXX/YYY/FOOO` . Use this instead of build + ./XXX.
- Build: `go build ./...`
- Test: `go test ./...`
- Run single test: `go test ./pkg/path/to/package -run TestName`
- Generate: `go generate ./...`
- Lint: `golangci-lint run -v` or `make lint`
- Format: `go fmt ./...`
- Kill a process using port $PORT: `lsof-who -p $PORT -k`. When building a web server, ALWAYS use this command to kill the process.

## Code Style Guidelines
- **Imports**: Standard library first, third-party next, local packages last
- **Naming**: CamelCase for exported, camelCase for unexported
- **Error Handling**: Return errors with context (pkg/errors), use zerolog for logging
- **Structure**: Follow Go project layout conventions
- **Types**: Define clear interfaces, use struct tags for serialization
- **Commands**: Use Cobra for CLI commands

## Project Structure
- `cmd/`: CLI commands and entry points
- `pkg/`: Library code organized by domain
- `examples/`: Example configurations and usage
- `doc/`: Documentation

<goGuidelines>
- When implementing go interfaces, use the var _ Interface = &Foo{} to make sure the interface is always implemented correctly.
- When building web applications, use htmx, bootstrap and the templ templating language.
- Always use a context argument when appropriate.
- Use cobra for command-line applications.
- Use the "defaults" package name, instead of "default" package name, as it's reserved in go.
- Use github.com/pkg/errors for wrapping errors.
- When starting goroutines, use errgroup.

- Only use the toplevel go.mod, don't create new ones.
<<<<<<< HEAD

- When writing a new experiment / app, add zerolog logging to help debug and figure out how it works, add --log-level flag to set the log level.
=======
>>>>>>> 75d25189
</goGuidelines>

<webGuidelines>
- Use bun, react and rtk-query. Use typescript.
- Use bootstrap for styling.
<<<<<<< HEAD
- Store css, html and js in different files in a static directory.
- Use go:embed to serve static files.
- Use templ for go templates, assume I'm running templ generate -watch in the background.
- Always serve static files under /static/ URL paths, never directly under functional paths like /admin/
=======
>>>>>>> 75d25189
</webGuidelines>

<debuggingGuidelines>
If me or you the LLM agent seem to go down too deep in a debugging/fixing rabbit hole in our conversations, remind me to take a breath and think about the bigger picture instead of hacking away. Say: "I think I'm stuck, let's TOUCH GRASS".  IMPORTANT: Don't try to fix errors by yourself more than twice in a row. Then STOP. Don't do anything else.

</debuggingGuidelines>

<generalGuidelines>
Don't add backwards compatibility layers unless explicitly asked.

If it looks like your edits aren't applied, stop immediately and say "STOPPING BECAUSE EDITING ISN'T WORKING".

Run the format_file tool at the end of each response.
</generalGuidelines>

<gitGuidelines>
After each successful run, output a git commit message as yaml, using gitmoji for th title.
If new APIs, endpoints or CLI commands were added, document them in the commit message.
Make a list of the tests that were run and their results.

Avoid general statements like "created extensible foundation" or "this allows for...".

title: <title>
description: <description>

and store in directory root as .git-commit-message.yaml
</gitGuidelines><|MERGE_RESOLUTION|>--- conflicted
+++ resolved
@@ -34,23 +34,16 @@
 - When starting goroutines, use errgroup.
 
 - Only use the toplevel go.mod, don't create new ones.
-<<<<<<< HEAD
-
 - When writing a new experiment / app, add zerolog logging to help debug and figure out how it works, add --log-level flag to set the log level.
-=======
->>>>>>> 75d25189
 </goGuidelines>
 
 <webGuidelines>
 - Use bun, react and rtk-query. Use typescript.
 - Use bootstrap for styling.
-<<<<<<< HEAD
 - Store css, html and js in different files in a static directory.
 - Use go:embed to serve static files.
 - Use templ for go templates, assume I'm running templ generate -watch in the background.
 - Always serve static files under /static/ URL paths, never directly under functional paths like /admin/
-=======
->>>>>>> 75d25189
 </webGuidelines>
 
 <debuggingGuidelines>
