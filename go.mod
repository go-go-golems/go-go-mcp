--- conflicted
+++ resolved
@@ -6,12 +6,9 @@
 	github.com/JohannesKaufmann/html-to-markdown v1.6.0
 	github.com/ThreeDotsLabs/watermill v1.3.7
 	github.com/a-h/templ v0.3.833
-<<<<<<< HEAD
 	github.com/charmbracelet/bubbles v0.21.0
 	github.com/charmbracelet/bubbletea v1.3.4
 	github.com/charmbracelet/lipgloss v1.1.0
-=======
->>>>>>> f89a4e1e
 	github.com/go-go-golems/clay v0.1.34
 	github.com/go-go-golems/geppetto v0.4.44
 	github.com/go-go-golems/glazed v0.5.39
@@ -26,11 +23,7 @@
 	github.com/rs/zerolog v1.33.0
 	github.com/spf13/cobra v1.8.1
 	github.com/spf13/viper v1.19.0
-<<<<<<< HEAD
-	golang.org/x/sync v0.11.0
-=======
 	golang.org/x/sync v0.12.0
->>>>>>> f89a4e1e
 	gopkg.in/yaml.v3 v3.0.1
 )
 
@@ -132,13 +125,8 @@
 	golang.org/x/crypto v0.36.0 // indirect
 	golang.org/x/exp v0.0.0-20231006140011-7918f672742d // indirect
 	golang.org/x/net v0.33.0 // indirect
-<<<<<<< HEAD
-	golang.org/x/sys v0.30.0 // indirect
-	golang.org/x/text v0.21.0 // indirect
-=======
 	golang.org/x/sys v0.31.0 // indirect
 	golang.org/x/text v0.23.0 // indirect
->>>>>>> f89a4e1e
 	gopkg.in/cenkalti/backoff.v1 v1.1.0 // indirect
 	gopkg.in/fsnotify.v1 v1.4.7 // indirect
 	gopkg.in/ini.v1 v1.67.0 // indirect
